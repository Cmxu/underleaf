--- conflicted
+++ resolved
@@ -30,11 +30,8 @@
 
   return (
     <div style={{ height: '100vh', display: 'flex', flexDirection: 'column' }}>
-<<<<<<< HEAD
       <header style={{ padding: '0.5rem', background: '#f5f5f5', display: 'flex', justifyContent: 'space-between' }}>
-=======
       <header className="app-header">
->>>>>>> f8be4b0f
         <span>Repo: {repoUrl}</span>
         <button onClick={handleCompile}>Compile</button>
       </header>
