import Editor from '@monaco-editor/react';
import FileTree from '../components/FileTree';
import { useState } from 'react';
import { useNavigate } from 'react-router-dom';
import { compileRepo } from '../utils/api';

export default function EditorPage() {
  const navigate = useNavigate();
  const repoUrl = sessionStorage.getItem('repoUrl') || '';
  const [content, setContent] = useState('% Start writing your LaTeX here');

  const repoName = repoUrl
    ? repoUrl.split('/').pop()?.replace(/\.git$/, '') || ''
    : '';

  const handleCompile = async () => {
    if (!repoName) return;
    try {
      await compileRepo(repoName);
      alert('Compilation finished');
    } catch (err) {
      alert('Compilation failed');
      console.error(err);
    }
  };

  if (!repoUrl) {
    navigate('/');
    return null;
  }

  return (
    <div style={{ height: '100vh', display: 'flex', flexDirection: 'column' }}>
<<<<<<< HEAD
      <header className="app-header" style={{ padding: '0.5rem', background: '#f5f5f5', display: 'flex', justifyContent: 'space-between' }}>
=======
      <header
        className="app-header"
        style={{ padding: '0.5rem', background: '#f5f5f5', display: 'flex', justifyContent: 'space-between' }}
      >
>>>>>>> b7e0ae71
        <span>Repo: {repoUrl}</span>
        <button onClick={handleCompile}>Compile</button>
      </header>
      <div style={{ flex: 1, display: 'flex' }}>
        <aside className="sidebar">
          <FileTree />
        </aside>
        <main style={{ flex: 1 }}>
          <Editor
            height="100%"
            defaultLanguage="latex"
            value={content}
            onChange={(value) => setContent(value || '')}
            options={{ minimap: { enabled: false } }}
          />
        </main>
        <section className="preview">
          <p>PDF Preview</p>
          {/* TODO: render PDF preview */}
        </section>
      </div>
    </div>
  );
}<|MERGE_RESOLUTION|>--- conflicted
+++ resolved
@@ -31,14 +31,10 @@
 
   return (
     <div style={{ height: '100vh', display: 'flex', flexDirection: 'column' }}>
-<<<<<<< HEAD
-      <header className="app-header" style={{ padding: '0.5rem', background: '#f5f5f5', display: 'flex', justifyContent: 'space-between' }}>
-=======
       <header
         className="app-header"
         style={{ padding: '0.5rem', background: '#f5f5f5', display: 'flex', justifyContent: 'space-between' }}
       >
->>>>>>> b7e0ae71
         <span>Repo: {repoUrl}</span>
         <button onClick={handleCompile}>Compile</button>
       </header>
