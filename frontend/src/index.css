--- conflicted
+++ resolved
@@ -43,13 +43,7 @@
 }
 
 h1 {
-<<<<<<< HEAD
-  font-size: 3.2em;
-  line-height: 1.1;
-=======
-  font-family: 'Poppins', sans-serif;
   font-size: 2.5rem;
->>>>>>> b7e0ae71
   font-weight: 600;
   margin: 0;
 }
@@ -102,55 +96,10 @@
 
 .home-form {
   display: flex;
-  flex-direction: column;
-<<<<<<< HEAD
-  gap: 1rem;
-  align-items: center;
-  margin-top: 2rem;
-}
-
-.home-form input {
-  padding: 0.8rem;
-  border: 1px solid #ccc;
-  border-radius: 4px;
-  font-size: 1rem;
-  min-width: 300px;
-}
-
-.app-header {
-  display: flex;
-  justify-content: space-between;
-  align-items: center;
-  padding: 0.5rem 1rem;
-  background-color: #f5f5f5;
-  border-bottom: 1px solid #ddd;
-}
-
-.sidebar {
-  width: 250px;
-  background-color: #f8f9fa;
-  border-right: 1px solid #ddd;
-  padding: 1rem;
-}
-=======
-  align-items: center;
-  gap: 0.75rem;
+  gap: 0.5rem;
   margin-top: 1rem;
 }
 
-.home-form input {
-  width: 100%;
-  max-width: 500px;
-  padding: 0.75rem 1rem;
-  border-radius: 9999px;
-}
-
-.hint-text {
-  opacity: 0.7;
-  font-size: 0.9rem;
-}
-
->>>>>>> b7e0ae71
 
 .file-tree {
   font-size: 0.9rem;
