--- conflicted
+++ resolved
@@ -47,12 +47,6 @@
     const repoPath = path.join(userPath, repoName);
 
     await fs.ensureDir(userPath);
-<<<<<<< HEAD
-    const git = simpleGit();
-    await git.clone(repoUrl, repoPath);
-    
-    return res.json({ message: 'Repository cloned', path: repoPath });
-=======
     if (await fs.pathExists(repoPath)) {
       const repoGit = simpleGit(repoPath);
       await repoGit.pull();
@@ -60,9 +54,9 @@
     } else {
       const git = simpleGit();
       await git.clone(repoUrl, repoPath);
-      return res.json({ message: 'Repository cloned', path: repoPath });
+      
+    return res.json({ message: 'Repository cloned', path: repoPath });
     }
->>>>>>> b7e0ae71
   } catch (err) {
     console.error('Clone error:', err);
     return res.status(500).json({ error: 'Failed to clone repository' });
